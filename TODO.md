# TODO

This file tracks implemented features and immediate, concrete tasks.

For more ambitious, long-term features, see [docs/near-future.md](./docs/near-future.md).

## Implemented

-   **AST-based Parsing:** Core functionality using `go/parser` and `go/ast`.
-   **Cross-Package Type Resolution:** Lazy resolution of type definitions within the same module (`FieldType.Resolve()`, `PackageResolver` interface).
-   **Type Definition Extraction:**
    -   Structs (fields, tags, embedded structs): `StructInfo`, `FieldInfo`.
    -   Complex types (pointers, slices, maps): `FieldType` properties (`IsPointer`, `IsSlice`, `IsMap`, `Elem`, `MapKey`).
    -   Type aliases and underlying types: `TypeInfo.Kind == AliasKind`, `TypeInfo.Underlying`.
    -   Function type declarations: `TypeInfo.Kind == FuncKind`, `TypeInfo.Func`.
    -   Interface types: `TypeInfo.Kind == InterfaceKind`, `TypeInfo.Interface`, `InterfaceInfo`, `MethodInfo`.
-   **Constant Extraction:** Top-level `const` declarations (`ConstantInfo`).
-   **Function/Method Signature Extraction:** Top-level functions and methods (`FunctionInfo`, including receiver).
-   **Documentation Parsing:** GoDoc comments for types, fields, functions, constants (`TypeInfo.Doc`, `FieldInfo.Doc`, etc.).
-   **Package Locator:** Module root finding and import path resolution (`locator.Locator`).
-   **External Type Overrides:** Mechanism to treat specified external types as other Go types (`Scanner.ExternalTypeOverrides`, `FieldType.IsResolvedByConfig`).
-   **Basic Generic Type Parsing:**
    -   Type parameters for types and functions: `TypeInfo.TypeParams`, `FunctionInfo.TypeParams`, `TypeParamInfo`.
    -   Type arguments for instantiated generic types: `FieldType.TypeArgs`.
-   **AST Access:** `PackageInfo.AstFiles`, `PackageInfo.Fset`, `TypeInfo.Node`, `FunctionInfo.AstDecl`.
-   **File Generation Helpers:** `goscan.GoFile`, `goscan.PackageDirectory`, `SaveGoFile`.
-   **Import Management:** `goscan.ImportManager` for generated code.
-   **Basic Interface Implementation Check:** `goscan.Implements` (structs implementing interfaces).
-   **AST Iteration Utilities:** `astwalk.ToplevelStructs`.
-   **Improved Scanning Logic in Example Tools:** Command-line tools in `examples/` now handle file and directory paths more intelligently, distinguishing between them and grouping file arguments by package. This was implemented as described in [docs/plan-scan-improvement.md](./docs/plan-scan-improvement.md).
-   **Testing Harness (`scantest`):** Implemented the `scantest` library to provide a testing harness for `go-scan` based tools. The implementation, detailed in [docs/plan-scantest.md](./docs/plan-scantest.md), uses a significant enhancement not in the original plan: I/O operations are intercepted via `context.Context`. This allows `scantest` to capture file generation output in memory without altering the tool's own code, a key difference from initial concepts.
-   **In-Memory File Overlay:** Added an "overlay" feature to `go-scan` to allow providing in-memory file content. This is useful for tools that generate or modify Go source code without writing to the filesystem. This was implemented as described in [docs/plan-overlay.md](./docs/plan-overlay.md).
-   **Integration Tests for Examples:** Added integration tests for the code generation tools in the `examples/` directory using the new `scantest` library.
<<<<<<< HEAD

## To Be Implemented

-   **Handle Recursive Type Definitions and Circular Dependencies:**
    -   **Description:** Enhance the type resolution logic in `FieldType.Resolve()` to gracefully handle recursive type definitions and circular dependencies between packages, preventing infinite loops.
    -   **Proposal Document:** [./docs/plan-support-recursive-definition.md](./docs/plan-support-recursive-definition.md)
    -   **Subtasks:**
        1.  **Introduce Resolution Context:** Modify `FieldType.Resolve()` to accept a context or map for tracking in-progress resolutions.
        2.  **Implement Cycle Detection:** Add logic to detect cycles by checking if a type is already in the resolution context.
        3.  **Update Call Sites:** Refactor internal calls to `Resolve()` to pass the new context.
        4.  **Add Tests:** Create test cases with direct and mutual recursion to validate the solution.
=======
-   **Variadic Function Detection:** The `scanner.FunctionInfo` struct now includes an `IsVariadic` boolean field, which is correctly populated by checking for `...` in function parameters. This allows for accurate identification of variadic functions during scanning.
>>>>>>> d4834360
<|MERGE_RESOLUTION|>--- conflicted
+++ resolved
@@ -31,7 +31,6 @@
 -   **Testing Harness (`scantest`):** Implemented the `scantest` library to provide a testing harness for `go-scan` based tools. The implementation, detailed in [docs/plan-scantest.md](./docs/plan-scantest.md), uses a significant enhancement not in the original plan: I/O operations are intercepted via `context.Context`. This allows `scantest` to capture file generation output in memory without altering the tool's own code, a key difference from initial concepts.
 -   **In-Memory File Overlay:** Added an "overlay" feature to `go-scan` to allow providing in-memory file content. This is useful for tools that generate or modify Go source code without writing to the filesystem. This was implemented as described in [docs/plan-overlay.md](./docs/plan-overlay.md).
 -   **Integration Tests for Examples:** Added integration tests for the code generation tools in the `examples/` directory using the new `scantest` library.
-<<<<<<< HEAD
 
 ## To Be Implemented
 
@@ -42,7 +41,4 @@
         1.  **Introduce Resolution Context:** Modify `FieldType.Resolve()` to accept a context or map for tracking in-progress resolutions.
         2.  **Implement Cycle Detection:** Add logic to detect cycles by checking if a type is already in the resolution context.
         3.  **Update Call Sites:** Refactor internal calls to `Resolve()` to pass the new context.
-        4.  **Add Tests:** Create test cases with direct and mutual recursion to validate the solution.
-=======
--   **Variadic Function Detection:** The `scanner.FunctionInfo` struct now includes an `IsVariadic` boolean field, which is correctly populated by checking for `...` in function parameters. This allows for accurate identification of variadic functions during scanning.
->>>>>>> d4834360
+        4.  **Add Tests:** Create test cases with direct and mutual recursion to validate the solutio