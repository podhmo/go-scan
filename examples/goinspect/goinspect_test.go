--- conflicted
+++ resolved
@@ -77,7 +77,6 @@
 			pkgPatterns: []string{"./testdata/src/myapp", "./testdata/src/another"},
 		},
 		{
-<<<<<<< HEAD
 			name:        "mutual",
 			pkgPatterns: []string{"./testdata/src/mutual"},
 		},
@@ -87,11 +86,10 @@
 		// 	name:        "indirect",
 		// 	pkgPatterns: []string{"./testdata/known_failures/indirect"},
 		// },
-=======
+{
 			name:        "stdlib_errors",
 			pkgPatterns: []string{"errors"},
 		},
->>>>>>> 6df91a1a
 	}
 
 	for _, tc := range testCases {
