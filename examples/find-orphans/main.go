package main

import (
	"bytes"
	"context"
	"encoding/json"
	"flag"
	"fmt"
	"go/printer"
	"log/slog"
	"os"
	"path/filepath"
	"strings"
	"sync"

	goscan "github.com/podhmo/go-scan"
	"github.com/podhmo/go-scan/locator"
	"github.com/podhmo/go-scan/scanner"
	"github.com/podhmo/go-scan/symgo"
	"github.com/podhmo/go-scan/symgo/object"
	"golang.org/x/mod/modfile"
)

func main() {
	var (
		all          = flag.Bool("all", false, "scan every package in the module")
		includeTests = flag.Bool("include-tests", false, "include usage within test files")
		workspace    = flag.String("workspace-root", "", "scan all Go modules found under a given directory")
		verbose      = flag.Bool("v", false, "enable verbose output")
		asJSON       = flag.Bool("json", false, "output orphans in JSON format")
		mode         = flag.String("mode", "auto", "analysis mode: auto, app, or lib")
		excludeDirs  stringSliceFlag
	)
	flag.Var(&excludeDirs, "exclude-dirs", "comma-separated list of directories to exclude (e.g. testdata,vendor)")
	flag.Parse()

	// Validate mode
	switch *mode {
	case "auto", "app", "lib":
		// valid
	default:
		slog.Error("invalid mode specified", "mode", *mode)
		os.Exit(1)
	}

	// Set default exclude directories
	if len(excludeDirs) == 0 {
		excludeDirs = []string{"testdata", "vendor"}
	}

	startPatterns := flag.Args()
	if len(startPatterns) == 0 {
		startPatterns = []string{"./..."}
	}

	ctx := context.Background()
	if err := run(ctx, *all, *includeTests, *workspace, *verbose, *asJSON, *mode, startPatterns, excludeDirs); err != nil {
		slog.ErrorContext(ctx, "toplevel", "error", err)
		os.Exit(1)
	}
}

// stringSliceFlag is a custom flag type for handling comma-separated strings
type stringSliceFlag []string

func (f *stringSliceFlag) String() string {
	return strings.Join(*f, ",")
}

func (f *stringSliceFlag) Set(value string) error {
	*f = strings.Split(value, ",")
	return nil
}

// discoverModules finds all Go modules under the given root directory.
// It prioritizes a go.work file if it exists, otherwise it scans for go.mod files.
func discoverModules(ctx context.Context, root string, excludeDirs []string) ([]string, error) {
	workFilePath := filepath.Join(root, "go.work")

	// Check if go.work exists
	if _, err := os.Stat(workFilePath); err == nil {
		// go.work exists, so parse it
		data, err := os.ReadFile(workFilePath)
		if err != nil {
			return nil, fmt.Errorf("could not read go.work file at %s: %w", workFilePath, err)
		}
		wf, err := modfile.ParseWork(workFilePath, data, nil)
		if err != nil {
			return nil, fmt.Errorf("could not parse go.work file: %w", err)
		}

		var modules []string
		for _, use := range wf.Use {
			// The path in go.work is relative to the root of the go.work file.
			modulePath := filepath.Join(root, use.Path)
			modules = append(modules, modulePath)
		}
		slog.DebugContext(ctx, "discovered modules from go.work", "modules", modules)
		return modules, nil
	} else if !os.IsNotExist(err) {
		// Another error occurred with os.Stat, which is unexpected.
		return nil, fmt.Errorf("failed to stat go.work file at %s: %w", workFilePath, err)
	}

	// go.work does not exist, fall back to scanning for go.mod files.
	slog.DebugContext(ctx, "no go.work file found, falling back to go.mod scan", "root", root)

	excludeMap := make(map[string]bool)
	for _, dir := range excludeDirs {
		excludeMap[dir] = true
	}
	// Also add default exclusions
	excludeMap["vendor"] = true

	var modules []string
	err := filepath.WalkDir(root, func(path string, d os.DirEntry, err error) error {
		if err != nil {
			return err
		}
		if d.IsDir() {
			if excludeMap[d.Name()] || (d.Name() != "." && strings.HasPrefix(d.Name(), ".")) {
				return filepath.SkipDir
			}
		}
		if d.Name() == "go.mod" {
			modules = append(modules, filepath.Dir(path))
		}
		return nil
	})
	if err != nil {
		return nil, fmt.Errorf("failed to walk workspace root %s: %w", root, err)
	}
	return modules, nil
}

func run(ctx context.Context, all bool, includeTests bool, workspace string, verbose bool, asJSON bool, mode string, startPatterns []string, excludeDirs []string) error {
	logLevel := new(slog.LevelVar)
	if !verbose {
		logLevel.Set(slog.LevelInfo)
	}
	opts := &slog.HandlerOptions{
		AddSource: verbose,
		Level:     logLevel,
	}
	logger := slog.New(slog.NewTextHandler(os.Stderr, opts))
	slog.SetDefault(logger)

	// Create locators first, as they are needed to resolve target packages.
	var locators []*locator.Locator
	var moduleDirs []string
	var resolutionDir string

	locatorOpts := []locator.Option{locator.WithGoModuleResolver()}
	if workspace != "" {
		var err error
		absWorkspace, err := filepath.Abs(workspace)
		if err != nil {
			return fmt.Errorf("could not get absolute path for workspace root %q: %w", workspace, err)
		}
		workspace = absWorkspace
		resolutionDir = workspace

		moduleDirs, err = discoverModules(ctx, workspace, excludeDirs)
		if err != nil {
			return err
		}
		if len(moduleDirs) == 0 {
			return fmt.Errorf("no go.mod files found in workspace root %s", workspace)
		}
		slog.DebugContext(ctx, "creating locators for workspace", "count", len(moduleDirs), "modules", moduleDirs)
		for _, dir := range moduleDirs {
			loc, err := locator.New(dir, locatorOpts...)
			if err != nil {
				return fmt.Errorf("workspace mode: failed to create locator for module %q: %w", dir, err)
			}
			locators = append(locators, loc)
		}
	} else {
		var err error
		cwd, err := os.Getwd()
		if err != nil {
			return fmt.Errorf("failed to get current working directory: %w", err)
		}
		resolutionDir = cwd
		loc, err := locator.New(resolutionDir, locatorOpts...)
		if err != nil {
			return fmt.Errorf("single module mode: failed to create locator for %q: %w", resolutionDir, err)
		}
		locators = append(locators, loc)
	}
	for _, loc := range locators {
		slog.InfoContext(ctx, "* scan module", "module", loc.ModulePath())
	}

	// Resolve the target packages for reporting.
	targetPackages, err := resolveTargetPackages(ctx, locators, startPatterns, excludeDirs, resolutionDir)
	if err != nil {
		return fmt.Errorf("could not resolve target packages: %w", err)
	}
	slog.DebugContext(ctx, "resolved target packages for reporting", "count", len(targetPackages), "packages", keys(targetPackages))

	// Resolve all packages in the workspace for scanning.
	scanPatterns := []string{"./..."}
	scanPackages, err := resolveTargetPackages(ctx, locators, scanPatterns, excludeDirs, resolutionDir)
	if err != nil {
		return fmt.Errorf("could not resolve scan packages: %w", err)
	}
	slog.DebugContext(ctx, "resolved scan packages for analysis", "count", len(scanPackages), "packages", keys(scanPackages))

	// Now create the main scanner
	var scannerOpts []goscan.ScannerOption
	scannerOpts = append(scannerOpts, goscan.WithIncludeTests(includeTests))
	scannerOpts = append(scannerOpts, goscan.WithGoModuleResolver())

	if workspace != "" {
		scannerOpts = append(scannerOpts, goscan.WithModuleDirs(moduleDirs))
	} else {
		// In single-module mode, the resolutionDir is the workDir.
		scannerOpts = append(scannerOpts, goscan.WithWorkDir(resolutionDir))
	}

	s, err := goscan.New(scannerOpts...)
	if err != nil {
		return fmt.Errorf("failed to create scanner: %w", err)
	}

	a := &analyzer{
		s:              s,
		packages:       make(map[string]*scanner.PackageInfo),
		targetPackages: targetPackages,
<<<<<<< HEAD
		mode:           mode,
=======
		scanPackages:   scanPackages,
>>>>>>> a9bfeed1
	}
	return a.analyze(ctx, asJSON)
}

// resolveTargetPackages converts user-provided patterns (including file paths and import paths)
// into a definitive set of Go import paths. It resolves file path patterns relative to rootDir.
func resolveTargetPackages(ctx context.Context, locators []*locator.Locator, patterns []string, excludeDirs []string, rootDir string) (map[string]bool, error) {
	targetPackages := make(map[string]bool)
	excludeMap := make(map[string]bool)
	for _, dir := range excludeDirs {
		excludeMap[dir] = true
	}

	for _, pattern := range patterns {
		isRecursive := strings.HasSuffix(pattern, "/...")
		cleanPattern := strings.TrimSuffix(pattern, "/...")

		// Determine if it's a file path or import path pattern
		isFilePathPattern := strings.HasPrefix(pattern, ".") || filepath.IsAbs(pattern)

		if isFilePathPattern {
			// It's a file path pattern, e.g., '.', './...', '../..'.
			root := filepath.Clean(filepath.Join(rootDir, cleanPattern))

			err := filepath.WalkDir(root, func(path string, d os.DirEntry, err error) error {
				if err != nil {
					return err
				}

				if d.IsDir() {
					if excludeMap[d.Name()] || (d.Name() != "." && strings.HasPrefix(d.Name(), ".")) {
						return filepath.SkipDir
					}
					if !isRecursive && path != root {
						return filepath.SkipDir
					}
				}

				if !d.IsDir() && !strings.HasSuffix(d.Name(), ".go") {
					return nil
				}
				if d.IsDir() && !isRecursive && path != root {
					return filepath.SkipDir
				}

				dirPath := path
				if !d.IsDir() {
					dirPath = filepath.Dir(path)
				}

				// Check if the directory contains any .go files at all.
				// This avoids adding non-package directories to the target set.
				goFiles, err := os.ReadDir(dirPath)
				if err != nil {
					return nil // Ignore dirs we can't read
				}
				hasGo := false
				for _, f := range goFiles {
					if !f.IsDir() && strings.HasSuffix(f.Name(), ".go") {
						hasGo = true
						break
					}
				}
				if !hasGo {
					return nil
				}

				importPath, err := pathToImport(locators, dirPath)
				if err != nil {
					slog.DebugContext(ctx, "could not convert path to import, skipping", "path", dirPath, "error", err)
					return nil
				}

				if _, exists := targetPackages[importPath]; !exists {
					targetPackages[importPath] = true
				}
				return nil
			})
			if err != nil {
				return nil, fmt.Errorf("failed to walk directory for file path pattern %s: %w", pattern, err)
			}
		} else {
			// It's an import path pattern, e.g., 'example.com/foo/...'
			if !isRecursive {
				targetPackages[cleanPattern] = true
				continue
			}

			// This is a recursive import path. We need to find its directory and walk it.
			var rootDir string
			var found bool
			for _, loc := range locators {
				dir, err := loc.FindPackageDir(cleanPattern)
				if err == nil {
					rootDir = dir
					found = true
					break
				}
			}
			if !found {
				return nil, fmt.Errorf("could not find package directory for import path pattern: %s", pattern)
			}

			err := filepath.WalkDir(rootDir, func(path string, d os.DirEntry, err error) error {
				if err != nil {
					return err
				}
				if d.IsDir() {
					if excludeMap[d.Name()] || (d.Name() != "." && strings.HasPrefix(d.Name(), ".")) {
						return filepath.SkipDir
					}
				}
				if !d.IsDir() {
					return nil
				}
				importPath, err := pathToImport(locators, path)
				if err != nil {
					return nil // Skip dirs that can't be resolved
				}
				targetPackages[importPath] = true
				return nil
			})
			if err != nil {
				return nil, fmt.Errorf("failed to walk directory for import path pattern %s: %w", pattern, err)
			}
		}
	}
	return targetPackages, nil
}

// pathToImport tries to convert a file path to an import path using a list of locators.
// This is necessary in workspace mode where a path could belong to any of the modules.
func pathToImport(locators []*locator.Locator, path string) (string, error) {
	for _, loc := range locators {
		importPath, err := loc.PathToImport(path)
		if err == nil {
			return importPath, nil
		}
	}
	return "", fmt.Errorf("path %q does not belong to any known module", path)
}

func keys[K comparable, V any](m map[K]V) []K {
	out := make([]K, 0, len(m))
	for k := range m {
		out = append(out, k)
	}
	return out
}

type analyzer struct {
	s              *goscan.Scanner
	packages       map[string]*scanner.PackageInfo
	targetPackages map[string]bool
<<<<<<< HEAD
	mode           string
=======
	scanPackages   map[string]bool
>>>>>>> a9bfeed1
	mu             sync.Mutex
	ctx            context.Context
}

func (a *analyzer) analyze(ctx context.Context, asJSON bool) error {
	a.ctx = ctx

	// Walk all dependencies, starting from the scan packages to find all potential usages.
	patternsToWalk := keys(a.scanPackages)

	slog.DebugContext(ctx, "walking with patterns", "patterns", patternsToWalk)
	if err := a.s.Walker.Walk(ctx, a, patternsToWalk...); err != nil {
		return fmt.Errorf("failed to walk packages: %w", err)
	}
	slog.InfoContext(ctx, "analysis phase", "packages", len(a.packages))

	interfaceMap := buildInterfaceMap(a.packages)
	slog.DebugContext(ctx, "built interface map", "interfaces", len(interfaceMap))

	interp, err := symgo.NewInterpreter(a.s)
	if err != nil {
		return fmt.Errorf("failed to create interpreter: %w", err)
	}

	usageMap := make(map[string]bool)
	interp.RegisterDefaultIntrinsic(func(i *symgo.Interpreter, args []object.Object) object.Object {
		if len(args) == 0 {
			return nil
		}
		fnObj := args[0]
		var fullName string

		switch fn := fnObj.(type) {
		case *object.Function:
			if fn.Package != nil && fn.Name != nil {
				if fn.Decl.Recv != nil && len(fn.Decl.Recv.List) > 0 {
					var buf bytes.Buffer
					printer.Fprint(&buf, a.s.Fset(), fn.Decl.Recv.List[0].Type)
					fullName = fmt.Sprintf("(%s.%s).%s", fn.Package.ImportPath, buf.String(), fn.Name.Name)
					usageMap[fullName] = true

					if recvTypeStr := buf.String(); len(recvTypeStr) > 0 && recvTypeStr[0] == '*' {
						valueRecvName := fmt.Sprintf("(%s.%s).%s", fn.Package.ImportPath, recvTypeStr[1:], fn.Name.Name)
						usageMap[valueRecvName] = true
					}

				} else {
					fullName = fmt.Sprintf("%s.%s", fn.Package.ImportPath, fn.Name.Name)
					usageMap[fullName] = true
				}
			}
		case *object.SymbolicPlaceholder:
			// Handle interface method calls
			if fn.UnderlyingMethod != nil {
				methodName := fn.UnderlyingMethod.Name
				var implementerTypes []*scanner.FieldType

				// Always use the interface map for a conservative analysis.
				// This ensures that if an interface method is used, all possible implementations are considered "used".
				if fn.Receiver != nil {
					receiverTypeInfo := fn.Receiver.TypeInfo()
					if receiverTypeInfo != nil && receiverTypeInfo.Kind == scanner.InterfaceKind {
						ifaceName := fmt.Sprintf("%s.%s", receiverTypeInfo.PkgPath, receiverTypeInfo.Name)
						if allImplementers, ok := interfaceMap[ifaceName]; ok {
							// Convert TypeInfo to FieldType for consistency
							for _, ti := range allImplementers {
								implementerTypes = append(implementerTypes, &scanner.FieldType{Definition: ti})
							}
						}
					}
				}

				for _, implFt := range implementerTypes {
					a.markMethodAsUsed(ctx, usageMap, implFt, methodName)
				}
			}

			// Handle regular function calls (non-methods)
			if fn.UnderlyingFunc != nil && fn.Package != nil && fn.UnderlyingFunc.Receiver == nil {
				fullName := fmt.Sprintf("%s.%s", fn.Package.ImportPath, fn.UnderlyingFunc.Name)
				usageMap[fullName] = true
			}
		}
		return nil
	})

	slog.DebugContext(ctx, "running symbolic execution from entry points")
	// First, find all potential entry points.
	var mainEntryPoint *object.Function
	var libraryEntryPoints []*object.Function

	for _, pkg := range a.packages {
		slog.InfoContext(ctx, "** scan package", "package", pkg.ImportPath)

		// Load all files in the package to define all symbols in the interpreter's env
		for _, fileAst := range pkg.AstFiles {
			if _, err := interp.Eval(ctx, fileAst, pkg); err != nil {
				slog.WarnContext(ctx, "could not load package", "package", pkg.ImportPath, "error", err)
				break // if one file fails, probably best to skip the whole pkg
			}
		}

		for _, fnInfo := range pkg.Functions {
			funcObj, ok := interp.FindObject(fnInfo.Name)
			if !ok {
				slog.DebugContext(ctx, "could not find function object in interpreter", "function", fnInfo.Name, "package", pkg.ImportPath)
				continue
			}
			fn, ok := funcObj.(*object.Function)
			if !ok {
				slog.DebugContext(ctx, "object is not a function", "name", fnInfo.Name, "package", pkg.ImportPath)
				continue
			}

			if pkg.Name == "main" && fnInfo.Name == "main" && fnInfo.Receiver == nil {
				mainEntryPoint = fn
			} else if fnInfo.AstDecl.Name.IsExported() && fnInfo.Receiver == nil {
				libraryEntryPoints = append(libraryEntryPoints, fn)
			}
		}
	}

	// Decide which entry points to use based on the selected mode.
	var entryPoints []*object.Function
	switch a.mode {
	case "app":
		if mainEntryPoint == nil {
			return fmt.Errorf("application mode specified, but no main entry point was found")
		}
		entryPoints = []*object.Function{mainEntryPoint}
		slog.InfoContext(ctx, "running in forced application mode")
	case "lib":
		entryPoints = libraryEntryPoints
		slog.InfoContext(ctx, "running in forced library mode", "entrypoints", len(entryPoints))
	case "auto":
		fallthrough
	default: // auto
		if mainEntryPoint != nil {
			entryPoints = []*object.Function{mainEntryPoint}
			slog.InfoContext(ctx, "found main entry point, running in application mode")
		} else {
			entryPoints = libraryEntryPoints
			slog.InfoContext(ctx, "no main entry point found, running in library mode", "entrypoints", len(entryPoints))
		}
	}

	// Mark all entry points as "used" to begin with.
	for _, ep := range entryPoints {
		epName := getFullName(a.s, ep.Package, &scanner.FunctionInfo{Name: ep.Name.Name, AstDecl: ep.Decl})
		usageMap[epName] = true
	}

	// Run symbolic execution from each entry point to find what they use.
	for _, ep := range entryPoints {
		epName := getFullName(a.s, ep.Package, &scanner.FunctionInfo{Name: ep.Name.Name, AstDecl: ep.Decl})
		slog.DebugContext(ctx, "analyzing from entry point", "entrypoint", epName)
		interp.Apply(ctx, ep, []object.Object{}, ep.Package)
	}
	slog.InfoContext(ctx, "symbolic execution complete")

	type Orphan struct {
		Name     string `json:"name"`
		Position string `json:"position"`
		Package  string `json:"package"`
	}
	var orphans []Orphan

	for _, pkg := range a.packages {
		// Only report orphans from the packages the user explicitly asked to scan.
		if _, isTarget := a.targetPackages[pkg.ImportPath]; !isTarget {
			continue
		}

		for _, decl := range pkg.Functions {
			name := getFullName(a.s, pkg, decl)
			if _, used := usageMap[name]; !used {
				// If a method is on a pointer receiver, a call to it might have been marked
				// against the value receiver type. Let's check for that possibility.
				if decl.Receiver != nil {
					var buf bytes.Buffer
					printer.Fprint(&buf, a.s.Fset(), decl.AstDecl.Recv.List[0].Type)
					if recvTypeStr := buf.String(); len(recvTypeStr) > 0 && recvTypeStr[0] == '*' {
						valueRecvName := fmt.Sprintf("(%s.%s).%s", pkg.ImportPath, recvTypeStr[1:], decl.Name)
						if _, usedValue := usageMap[valueRecvName]; usedValue {
							continue // It was used, just via the value type.
						}
					}
				}

				if decl.AstDecl.Doc != nil {
					for _, comment := range decl.AstDecl.Doc.List {
						if strings.Contains(comment.Text, "//go:scan:ignore") {
							goto nextDecl
						}
					}
				}
				pos := a.s.Fset().Position(decl.AstDecl.Pos())
				orphans = append(orphans, Orphan{
					Name:     name,
					Position: pos.String(),
					Package:  pkg.ImportPath,
				})
			}
		nextDecl:
		}
	}

	if asJSON {
		encoder := json.NewEncoder(os.Stdout)
		encoder.SetIndent("", "  ")
		if err := encoder.Encode(orphans); err != nil {
			return fmt.Errorf("failed to encode orphans to JSON: %w", err)
		}
	} else {
		if len(orphans) == 0 {
			fmt.Println("No orphans found.")
			return nil
		}
		fmt.Println("\n-- Orphans --")
		for _, o := range orphans {
			fmt.Printf("%s\n  %s\n", o.Name, o.Position)
		}
	}

	return nil
}

func (a *analyzer) markMethodAsUsed(ctx context.Context, usageMap map[string]bool, implFt *scanner.FieldType, methodName string) {
	typeInfo, err := implFt.Resolve(ctx)
	if err != nil || typeInfo == nil {
		return // Cannot resolve the type, so cannot mark its methods.
	}

	implPkg, ok := a.packages[typeInfo.PkgPath]
	if !ok {
		return
	}

	// Find the concrete method on the implementing type
	for _, m := range implPkg.Functions { // m is *scanner.FunctionInfo
		if m.Name == methodName && m.Receiver != nil {
			// Check if the receiver of the method `m` matches the type `typeInfo`.
			if m.Receiver.Type.Name == typeInfo.Name || (m.Receiver.Type.IsPointer && m.Receiver.Type.Elem.Name == typeInfo.Name) {
				// Found the method. Mark it as used.
				var buf bytes.Buffer
				printer.Fprint(&buf, a.s.Fset(), m.AstDecl.Recv.List[0].Type)
				methodFullName := fmt.Sprintf("(%s.%s).%s", implPkg.ImportPath, buf.String(), m.Name)
				usageMap[methodFullName] = true

				// Also mark the value-receiver form if the concrete method has a pointer receiver
				if recvTypeStr := buf.String(); len(recvTypeStr) > 0 && recvTypeStr[0] == '*' {
					valueRecvName := fmt.Sprintf("(%s.%s).%s", implPkg.ImportPath, recvTypeStr[1:], m.Name)
					usageMap[valueRecvName] = true
				}
				break
			}
		}
	}
}

func (a *analyzer) Visit(pkg *goscan.PackageImports) ([]string, error) {
	a.mu.Lock()
	defer a.mu.Unlock()
	if _, exists := a.packages[pkg.ImportPath]; exists {
		return nil, nil
	}
	if pkg.ImportPath == "C" {
		return nil, nil
	}
	fullPkg, err := a.s.ScanPackageByImport(a.ctx, pkg.ImportPath)
	if err != nil {
		slog.WarnContext(a.ctx, "could not scan package", "package", pkg.ImportPath, "error", err)
		return nil, nil // Continue even if a package fails to scan
	}
	a.packages[pkg.ImportPath] = fullPkg

	// Only follow imports that are part of the original scan scope.
	// This prevents the walker from traversing into third-party dependencies.
	var importsToFollow []string
	for _, imp := range pkg.Imports {
		if _, ok := a.scanPackages[imp]; ok {
			importsToFollow = append(importsToFollow, imp)
		}
	}
	return importsToFollow, nil
}

func getFullName(s *goscan.Scanner, pkg *scanner.PackageInfo, fn *scanner.FunctionInfo) string {
	if fn.Receiver != nil {
		var buf bytes.Buffer
		// fn.AstDecl can be nil for functions without bodies (like in interfaces)
		// or for entry points where we create a synthetic FunctionInfo.
		if fn.AstDecl == nil || fn.AstDecl.Recv == nil || len(fn.AstDecl.Recv.List) == 0 {
			// Fallback for safety, using the less precise type string.
			// This is important for analyzing entry points that are just names.
			return fmt.Sprintf("(%s.%s).%s", pkg.ImportPath, fn.Receiver.Type.String(), fn.Name)
		}
		printer.Fprint(&buf, s.Fset(), fn.AstDecl.Recv.List[0].Type)
		return fmt.Sprintf("(%s.%s).%s", pkg.ImportPath, buf.String(), fn.Name)
	}
	// Handle special case for main entry point where fn is synthetic
	if fn.Name == "main" && fn.AstDecl == nil {
		return fmt.Sprintf("%s.main", pkg.ImportPath)
	}
	return fmt.Sprintf("%s.%s", pkg.ImportPath, fn.Name)
}

func buildInterfaceMap(packages map[string]*scanner.PackageInfo) map[string][]*scanner.TypeInfo {
	interfaceMap := make(map[string][]*scanner.TypeInfo)
	var allInterfaces []*scanner.TypeInfo
	var allStructs []*scanner.TypeInfo
	packageOfStruct := make(map[*scanner.TypeInfo]*scanner.PackageInfo)

	for _, pkg := range packages {
		for _, t := range pkg.Types {
			if t.Kind == scanner.InterfaceKind {
				allInterfaces = append(allInterfaces, t)
			} else if t.Kind == scanner.StructKind {
				allStructs = append(allStructs, t)
				packageOfStruct[t] = pkg
			}
		}
	}

	for _, iface := range allInterfaces {
		ifaceName := fmt.Sprintf("%s.%s", iface.PkgPath, iface.Name)
		var implementers []*scanner.TypeInfo

		for _, strct := range allStructs {
			pkgInfo := packageOfStruct[strct]
			if goscan.Implements(strct, iface, pkgInfo) {
				implementers = append(implementers, strct)
			}
		}
		if len(implementers) > 0 {
			interfaceMap[ifaceName] = implementers
		}
	}

	return interfaceMap
}<|MERGE_RESOLUTION|>--- conflicted
+++ resolved
@@ -228,11 +228,8 @@
 		s:              s,
 		packages:       make(map[string]*scanner.PackageInfo),
 		targetPackages: targetPackages,
-<<<<<<< HEAD
 		mode:           mode,
-=======
 		scanPackages:   scanPackages,
->>>>>>> a9bfeed1
 	}
 	return a.analyze(ctx, asJSON)
 }
@@ -387,11 +384,8 @@
 	s              *goscan.Scanner
 	packages       map[string]*scanner.PackageInfo
 	targetPackages map[string]bool
-<<<<<<< HEAD
 	mode           string
-=======
 	scanPackages   map[string]bool
->>>>>>> a9bfeed1
 	mu             sync.Mutex
 	ctx            context.Context
 }
