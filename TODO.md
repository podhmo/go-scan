--- conflicted
+++ resolved
@@ -70,11 +70,8 @@
 > Note: `docgen` is intended to be a test pilot for `symgo`. When discovering missing features or bugs in `docgen`, the preferred workflow is to return to the `symgo` engine, break the problem down into a minimal test case, add that test, and then modify the `symgo` implementation until the test passes.
 
 - [x] **Fix `docgen` integration test**: The `examples/docgen/main_test.go` was previously skipped because it failed to generate a response schema for handlers that make calls on a bound interface (`http.ResponseWriter`). This was caused by two issues: 1) a state propagation problem where side effects on the `openapi.Operation` object were lost, and 2) an evaluator bug where `[]byte` type conversions were not handled, preventing intrinsics from being called. Both issues have been resolved.
-<<<<<<< HEAD
 - [ ] **Extend Custom Patterns**: Extend the `minigo`-based pattern system to support configuring path and query parameter extraction, similar to how `requestBody` and `responseBody` are handled now.
-=======
 - [x] **Implement full intra-module recursive evaluation**: Enhanced the `symgo` evaluator to distinguish between intra-module and extra-module function calls, recursively evaluating the former as specified in the design plan.
->>>>>>> 7ec6c931
 
 A set of tasks to improve the `symgo` engine and the `docgen` tool based on the analysis in `docgen/ja/from-docgen.md`.
 
@@ -94,5 +91,4 @@
 
 ### External Package Resolution Improvements
 - [x] **Fix Module-Aware Resolution in Test Environments**: The `symgo` engine relies on a module-aware `go-scan` instance to resolve types from external packages (including the standard library like `net/http`). This resolution was failing in test environments, causing method calls on external interfaces to be missed. This has been resolved by refactoring the `symgo` evaluator to use the top-level `goscan.Scanner`, ensuring it has the correct module context.
-- [x] **Improve External Package Support in `scantest`**: The `scantest` helper library currently does not use a module-aware scanner by default, making it difficult to test code that relies on types from external packages (including the standard library). The `scantest.Run` function should be updated to use `goscan.WithGoModuleResolver()` automatically, or the existing tests that need it should be updated to provide a properly configured scanner.
-- [ ] **Standardize Import Handling in `minigo` and `symgo`**: Both `minigo` and `symgo` have their own implementations for lazy-loading imported packages. These should be reviewed, compared, and potentially unified into a shared mechanism within `go-scan` to reduce code duplication and ensure consistent behavior.+- [x] **Improve External Package Support in `scantest`**: The `scantest` helper library currently does not use a module-aware scanner by default, making it difficult to test code that relies on types from external packages (including the standard library). The `scantest.Run` function should be updated to use `goscan.WithGoModuleResolver()` automatically, or the existing tests that need it should be updated to provide a properly configured scanner.