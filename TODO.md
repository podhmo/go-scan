# TODO

> **Note on updating this file:**
> -   Do not move individual tasks to the "Implemented" section.
> -   A whole feature section (e.g., "convert Tool Implementation") should only be moved to "Implemented" when all of its sub-tasks are complete.
> -   For partially completed features, use checkboxes (`[x]` for complete, `[-]` for partially complete). A feature is considered partially complete if it has been implemented but has associated tests that are currently disabled.
> -   For partially completed features, use checkboxes (`[x]`) to mark completed sub-tasks.

This file tracks implemented features and immediate, concrete tasks.

For more ambitious, long-term features, see [docs/near-future.md](./docs/near-future.md).

## Implemented

-   **AST-based Parsing:** Core functionality using `go/parser` and `go/ast`.
-   **Cross-Package Type Resolution:** Lazy resolution of type definitions within the same module (`FieldType.Resolve()`, `PackageResolver` interface).
-   **Recursive Type and Dependency Handling**: Gracefully handles recursive type definitions and circular dependencies between packages, preventing infinite loops during type resolution.
-   **Type Definition Extraction:**
    -   Structs (fields, tags, embedded structs): `StructInfo`, `FieldInfo`.
    -   Complex types (pointers, slices, maps): `FieldType` properties (`IsPointer`, `IsSlice`, `IsMap`, `Elem`, `MapKey`).
    -   Type aliases and underlying types: `TypeInfo.Kind == AliasKind`, `TypeInfo.Underlying`.
    -   Function type declarations: `TypeInfo.Kind == FuncKind`, `TypeInfo.Func`.
    -   Interface types: `TypeInfo.Kind == InterfaceKind`, `TypeInfo.Interface`, `InterfaceInfo`, `MethodInfo`.
-   **Constant Extraction:** Top-level `const` declarations (`ConstantInfo`).
-   **Function/Method Signature Extraction:** Top-level functions and methods (`FunctionInfo`, including receiver).
-   **Documentation Parsing:** GoDoc comments for types, fields, functions, constants (`TypeInfo.Doc`, `FieldInfo.Doc`, etc.).
-   **Package Locator:** Module root finding and import path resolution (`locator.Locator`).
-   **External Type Overrides:** Mechanism to treat specified external types as other Go types (`Scanner.ExternalTypeOverrides`, `FieldType.IsResolvedByConfig`).
-   **Basic Generic Type Parsing:**
    -   Type parameters for types and functions: `TypeInfo.TypeParams`, `FunctionInfo.TypeParams`, `TypeParamInfo`.
    -   Type arguments for instantiated generic types: `FieldType.TypeArgs`.
-   **AST Access:** `PackageInfo.AstFiles`, `PackageInfo.Fset`, `TypeInfo.Node`, `FunctionInfo.AstDecl`.
-   **File Generation Helpers:** `goscan.GoFile`, `goscan.PackageDirectory`, `SaveGoFile`.
-   **Import Management:** `goscan.ImportManager` for generated code.
-   **Basic Interface Implementation Check:** `goscan.Implements` (structs implementing interfaces).
-   **AST Iteration Utilities:** `astwalk.ToplevelStructs`.
-   **Improved Scanning Logic in Example Tools:** Command-line tools in `examples/` now handle file and directory paths more intelligently, distinguishing between them and grouping file arguments by package. This was implemented as described in [docs/plan-scan-improvement.md](./docs/plan-scan-improvement.md).
-   **Testing Harness (`scantest`):** Implemented the `scantest` library to provide a testing harness for `go-scan` based tools. The implementation, detailed in [docs/plan-scantest.md](./docs/plan-scantest.md), uses a significant enhancement not in the original plan: I/O operations are intercepted via `context.Context`. This allows `scantest` to capture file generation output in memory without altering the tool's own code, a key difference from initial concepts.
-   **In-Memory File Overlay:** Added an "overlay" feature to `go-scan` to allow providing in-memory file content. This is useful for tools that generate or modify Go source code without writing to the filesystem. This was implemented as described in [docs/plan-overlay.md](./docs/plan-overlay.md).
-   **Integration Tests for Examples:** Added integration tests for the code generation tools in the `examples/` directory using the new `scantest` library.
-   **Variadic Parameter Parsing**: Correctly parses variadic parameters (e.g., `...string`) as slice types (e.g., `[]string`) within function signatures. The `IsVariadic` flag on `FunctionInfo` is set, and the parameter's `FieldType` accurately reflects the corresponding slice type.
-   **Initial `convert` Tool Implementation**: Implemented the CLI entrypoint and a basic parser for the `convert` tool. The tool now uses a `@derivingconvert(DstType)` annotation on source types to define conversion pairs, as documented in the updated `docs/plan-neo-convert.md`.

## To Be Implemented

### `convert` Tool Implementation

as described in [docs/plan-neo-convert.md](docs/plan-neo-convert.md)

-   [x] **Generator for Structs**: Implement the code generator to produce conversion functions for basic struct-to-struct conversions based on the parsed `ConversionPair` model.
    -   [x] Generate a top-level `Convert<Src>To<Dst>` function.
    -   [x] Generate an internal `convert<Src>To<Dst>` helper function.
    -   [x] Implement direct field mapping (e.g., `dst.Field = src.Field`).
-   [x] **Add Tests for Struct Conversion**: Write tests using `scantest` to verify the generated code for struct conversions.
-   [x] **Refactor `examples/convert` for Cross-Package Conversion**:
    -   [x] Move `Src` and `Dst` types into separate packages (e.g., `models/source` and `models/destination`).
    -   [x] Update tests to verify that cross-package conversion works correctly.
-   [x] **Generator for Pointer Fields**: Extend the generator to handle pointer fields within structs.
    -   [x] Generate code that correctly handles `*SrcType` to `*DstType` conversions (nil checks).
-   [x] **Add Tests for Pointer Fields**: Write tests for pointer field conversions.
-   [x] **Advanced Field Conversion Logic**:
    -   [x] Handle pointer-to-pointer (`*Src -> *Dst`) and value-to-pointer (`Src -> *Dst`) conversions.
    -   [x] Implement automatic type conversion for common pairs (e.g., `time.Time` to `string`).
-   [x] **Generator for Slice Fields**: Extend the generator to handle slice fields (e.g., `[]SrcType` to `[]DstType`).
    -   [x] Generate loops to iterate over slices and convert each element.
-   [x] **Add Tests for Slice Fields**: Write tests for slice field conversions.
-   [x] **Generator for Map Fields**: Extend the generator to handle map fields (e.g., `map[string]SrcType` to `map[string]DstType`).
-   [x] **Add Tests for Map Fields**: Write tests for map field conversions.
-   [x] **Map Element Conversion**: The generator now produces recursive helper function calls for elements within maps, supporting maps of structs.
-   [x] **Implement `convert:` Tag Handling**:
    -   [x] `convert:"-"`: Skip a field.
    -   [x] `convert:"NewName"`: Map to a different field name.
    -   [x] `convert:",using=myFunc"`: Use a custom conversion function.
    -   [x] `convert:",required"`: Report an error if a pointer field is nil.
-   [x] **Add Tests for `convert:` Tags**: Write comprehensive tests for all `convert:` tag options.
-   [x] **Implement `// convert:rule`**:
    -   [x] Implement global type conversion rules (`"<SrcType>" -> "<DstType>", using=<funcName>`).
    -   [ ] Implement validator rules (`"<DstType>", validator=<funcName>`).
-   [x] **Add Tests for `// convert:rule`**: Write tests for global conversion and validator rules.
-   [x] **Error Handling with `errorCollector`**: Implement the `errorCollector` struct and generate code that uses it to report multiple conversion errors.
-   [x] **Add Tests for Error Handling**: Write tests to verify that `errorCollector` correctly accumulates and reports errors.
-   [x] **Improve Generated Code Error Handling**: Replace `// TODO: proper error handling` placeholders in the generator with more robust error handling, even if it's not the full `errorCollector` implementation.
-   [x] **Parse `max_errors` from Annotation**: Implement parsing for the `max_errors` option in the `@derivingconvert` annotation.
-   [ ] **Handle Map Key Conversion**: Implement logic to convert map keys when the source and destination map key types are different.
-   [-] **Implement automatic field selection for untagged fields**: Use `json` tag as a fallback for field name matching (priority: `convert` tag > `json` tag > normalized field name).
-   [ ] **Support assignment for assignable embedded fields**
-   [x] **Add Tests for `max_errors` and Map Key Conversion**: Write integration tests for the `max_errors` and map key conversion features.
-   [x] **Support `replace` directives in `go.mod`**: Enhanced `go-scan`'s dependency resolution to correctly handle `replace` directives in `go.mod` files.

### Known Issues
<<<<<<< HEAD
-   **`replace` directive path resolution in `scantest`**: Integration tests using `scantest` fail when the temporary `go.mod` uses a `replace` directive with a relative path. `scantest` needs to be improved to handle this scenario, possibly by adjusting the temporary directory structure or the `go` command's working directory.
=======
-   **Duplicate Imports in Generated Code**: The `goscan.ImportManager` sometimes generates duplicate import statements, which can cause compilation errors. This should be fixed to ensure each package is imported only once.
>>>>>>> b0619437

### Future Tasks (Post-Migration)
*   **Improve Import Management**: Handle import alias collisions robustly. Consider using `golang.org/x/tools/imports` for final output formatting.
*   **Expand Test Coverage**: Create a comprehensive test suite that verifies all features and edge cases.
*   **Complete `README.md`**: Write user-facing documentation with installation, usage, and examples.<|MERGE_RESOLUTION|>--- conflicted
+++ resolved
@@ -88,11 +88,7 @@
 -   [x] **Support `replace` directives in `go.mod`**: Enhanced `go-scan`'s dependency resolution to correctly handle `replace` directives in `go.mod` files.
 
 ### Known Issues
-<<<<<<< HEAD
--   **`replace` directive path resolution in `scantest`**: Integration tests using `scantest` fail when the temporary `go.mod` uses a `replace` directive with a relative path. `scantest` needs to be improved to handle this scenario, possibly by adjusting the temporary directory structure or the `go` command's working directory.
-=======
--   **Duplicate Imports in Generated Code**: The `goscan.ImportManager` sometimes generates duplicate import statements, which can cause compilation errors. This should be fixed to ensure each package is imported only once.
->>>>>>> b0619437
+
 
 ### Future Tasks (Post-Migration)
 *   **Improve Import Management**: Handle import alias collisions robustly. Consider using `golang.org/x/tools/imports` for final output formatting.
