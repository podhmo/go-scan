--- conflicted
+++ resolved
@@ -35,7 +35,7 @@
 
 ## To Be Implemented
 
-<<<<<<< HEAD
+
 ### `minigo` Refinements ([docs/plan-minigo.md](./docs/plan-minigo.md))
 - [ ] **Implement Remaining Built-in Functions**:
     - [x] `copy`
@@ -54,9 +54,6 @@
 - [x] **Support Increment and Decrement Operators**: Implement `++` and `--` as statements.
 - [ ] Write comprehensive documentation for the API, supported language features, and usage examples.
 
-### Bugs and Technical Debt
-- [x] **Fix stdlib pointer resolution in tests**: The `go-scan` scanner now correctly resolves pointer types to overridden stdlib types (e.g., `*time.Time`) within a test environment. See [docs/trouble-resolve-stdlib.md](./docs/trouble-resolve-stdlib.md) for a detailed analysis of the fix.
-=======
 ### Parallel go-scan ([docs/plan-parallel-go-scan.md](./docs/plan-parallel-go-scan.md))
 - [x] **Task 1: Make `goscan.Scanner` Thread-Safe**
     - [x] Locate every read and write operation on `s.visitedFiles`.
@@ -67,4 +64,3 @@
     - [x] **Sub-Task 2.2: Implement the Parallel Parsing Loop**: Rewrite the beginning of `scanGoFiles` to manage goroutines.
     - [x] **Sub-Task 2.3: Implement the Result Collection Logic**: After the `g.Wait()` call, collect all the results from the channel.
     - [x] **Sub-Task 2.4: Adapt the Sequential Processing Logic**: The second half of the original `scanGoFiles` can now be adapted to work with the `parsedFileResults` slice.
->>>>>>> 1ec3894c
