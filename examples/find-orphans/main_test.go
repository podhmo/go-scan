--- conflicted
+++ resolved
@@ -88,28 +88,6 @@
 	}
 }
 
-<<<<<<< HEAD
-func TestFindOrphans_WithIncludeTests(t *testing.T) {
-	files := map[string]string{
-		"go.mod": "module example.com/with-tests\ngo 1.21\n",
-		"main.go": `
-package main
-func main() {}
-`,
-		"not_a_test.go": `
-package main
-// This function has a "Test" prefix but is not in a _test.go file,
-// so it should always be considered an orphan if unused.
-func TestShouldBeOrphan() {}
-`,
-		"main_test.go": `
-package main
-import "testing"
-func TestSomething(t *testing.T) {
-    // This is a real test, it's an entry point.
-}
-func unusedInTest() {}
-=======
 func TestFindOrphans_intraPackageMethodCall(t *testing.T) {
 	files := map[string]string{
 		"go.mod": "module example.com/intra-pkg-methods\ngo 1.21\n",
@@ -130,75 +108,11 @@
 
 // trulyUnusedFunc is not called by anyone and should be an orphan.
 func trulyUnusedFunc() {}
->>>>>>> 8b8e8b20
-`,
-	}
-	dir, cleanup := scantest.WriteFiles(t, files)
-	defer cleanup()
-
-<<<<<<< HEAD
-	// --- Case 1: --include-tests=true ---
-	t.Run("with include-tests=true", func(t *testing.T) {
-		oldStdout := os.Stdout
-		r, w, _ := os.Pipe()
-		os.Stdout = w
-		log.SetOutput(io.Discard)
-
-		err := run(context.Background(), true, true, dir, false, false, "auto", []string{"./..."}, nil)
-		if err != nil {
-			t.Fatalf("run() failed: %v", err)
-		}
-
-		w.Close()
-		os.Stdout = oldStdout
-		log.SetOutput(os.Stderr)
-
-		var buf bytes.Buffer
-		io.Copy(&buf, r)
-		output := buf.String()
-
-		if strings.Contains(output, "TestSomething") {
-			t.Errorf("TestSomething was reported as an orphan, but it is a real test and should be excluded")
-		}
-		if !strings.Contains(output, "unusedInTest") {
-			t.Errorf("unusedInTest was not reported as an orphan, but it should be")
-		}
-		// This assertion currently fails due to what seems to be a bug in the analyzer.
-		// if !strings.Contains(output, "TestShouldBeOrphan") {
-		// 	t.Errorf("TestShouldBeOrphan in non-test file was not reported as an orphan, but it should be")
-		// }
-	})
-
-	// --- Case 2: --include-tests=false (default) ---
-	t.Run("with include-tests=false", func(t *testing.T) {
-		oldStdout := os.Stdout
-		r, w, _ := os.Pipe()
-		os.Stdout = w
-		log.SetOutput(io.Discard)
-
-		err := run(context.Background(), true, false, dir, false, false, "auto", []string{"./..."}, nil)
-		if err != nil {
-			t.Fatalf("run() failed: %v", err)
-		}
-
-		w.Close()
-		os.Stdout = oldStdout
-		log.SetOutput(os.Stderr)
-
-		var buf bytes.Buffer
-		io.Copy(&buf, r)
-		output := buf.String()
-
-		// When not including tests, none of the functions from main_test.go should appear.
-		if strings.Contains(output, "unusedInTest") {
-			t.Errorf("found orphan from test file even when --include-tests=false")
-		}
-		// This assertion also fails due to the same bug.
-		// if !strings.Contains(output, "TestShouldBeOrphan") {
-		// 	t.Errorf("TestShouldBeOrphan in non-test file was not reported as an orphan, but it should be")
-		// }
-	})
-=======
+`,
+	}
+	dir, cleanup := scantest.WriteFiles(t, files)
+	defer cleanup()
+
 	oldStdout := os.Stdout
 	r, w, _ := os.Pipe()
 	os.Stdout = w
@@ -235,7 +149,6 @@
 	if diff := cmp.Diff(expectedOrphans, foundOrphans); diff != "" {
 		t.Errorf("find-orphans mismatch (-want +got):\n%s\nFull output:\n%s", diff, output)
 	}
->>>>>>> 8b8e8b20
 }
 
 func TestFindOrphans_multiModuleWorkspace_withExcludes(t *testing.T) {
@@ -683,6 +596,94 @@
 	if diff := cmp.Diff(expectedOrphans, foundOrphans); diff != "" {
 		t.Errorf("find-orphans mismatch (-want +got):\n%s\nFull output:\n%s", diff, output)
 	}
+}
+
+func TestFindOrphans_WithIncludeTests(t *testing.T) {
+	files := map[string]string{
+		"go.mod": "module example.com/with-tests\ngo 1.21\n",
+		"main.go": `
+package main
+func main() {}
+`,
+		"not_a_test.go": `
+package main
+// This function has a "Test" prefix but is not in a _test.go file,
+// so it should always be considered an orphan if unused.
+func TestShouldBeOrphan() {}
+`,
+		"main_test.go": `
+package main
+import "testing"
+func TestSomething(t *testing.T) {
+    // This is a real test, it's an entry point.
+}
+func unusedInTest() {}
+`,
+	}
+	dir, cleanup := scantest.WriteFiles(t, files)
+	defer cleanup()
+
+	// --- Case 1: --include-tests=true ---
+	t.Run("with include-tests=true", func(t *testing.T) {
+		oldStdout := os.Stdout
+		r, w, _ := os.Pipe()
+		os.Stdout = w
+		log.SetOutput(io.Discard)
+
+		err := run(context.Background(), true, true, dir, false, false, "auto", []string{"./..."}, nil)
+		if err != nil {
+			t.Fatalf("run() failed: %v", err)
+		}
+
+		w.Close()
+		os.Stdout = oldStdout
+		log.SetOutput(os.Stderr)
+
+		var buf bytes.Buffer
+		io.Copy(&buf, r)
+		output := buf.String()
+
+		if strings.Contains(output, "TestSomething") {
+			t.Errorf("TestSomething was reported as an orphan, but it is a real test and should be excluded")
+		}
+		if !strings.Contains(output, "unusedInTest") {
+			t.Errorf("unusedInTest was not reported as an orphan, but it should be")
+		}
+		// This assertion currently fails due to what seems to be a bug in the analyzer.
+		// if !strings.Contains(output, "TestShouldBeOrphan") {
+		// 	t.Errorf("TestShouldBeOrphan in non-test file was not reported as an orphan, but it should be")
+		// }
+	})
+
+	// --- Case 2: --include-tests=false (default) ---
+	t.Run("with include-tests=false", func(t *testing.T) {
+		oldStdout := os.Stdout
+		r, w, _ := os.Pipe()
+		os.Stdout = w
+		log.SetOutput(io.Discard)
+
+		err := run(context.Background(), true, false, dir, false, false, "auto", []string{"./..."}, nil)
+		if err != nil {
+			t.Fatalf("run() failed: %v", err)
+		}
+
+		w.Close()
+		os.Stdout = oldStdout
+		log.SetOutput(os.Stderr)
+
+		var buf bytes.Buffer
+		io.Copy(&buf, r)
+		output := buf.String()
+
+		// When not including tests, none of the functions from main_test.go should appear.
+		if strings.Contains(output, "unusedInTest") {
+			t.Errorf("found orphan from test file even when --include-tests=false")
+		}
+		// This assertion also fails due to the same bug.
+		// if !strings.Contains(output, "TestShouldBeOrphan") {
+		// 	t.Errorf("TestShouldBeOrphan in non-test file was not reported as an orphan, but it should be")
+		// }
+	})
 }
 
 func TestFindOrphans_multiModuleWorkspace(t *testing.T) {
