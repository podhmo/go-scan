--- conflicted
+++ resolved
@@ -75,17 +75,16 @@
 			pkgPatterns: []string{"./testdata/src/myapp", "./testdata/src/another"},
 		},
 		{
-<<<<<<< HEAD
 			name:        "mutual",
 			pkgPatterns: []string{"./testdata/src/mutual"},
 		},
 		{
 			name:        "indirect",
 			pkgPatterns: []string{"./testdata/src/indirect"},
-=======
+    },
+    {
 			name:        "stdlib_errors",
 			pkgPatterns: []string{"errors"},
->>>>>>> 6df91a1a
 		},
 	}
 
